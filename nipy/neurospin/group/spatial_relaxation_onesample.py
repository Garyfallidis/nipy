--- conflicted
+++ resolved
@@ -523,12 +523,8 @@
         for i in xrange(nsimu):
             if verbose:
                 print "SA iteration", i+1, "out of", nsimu
-<<<<<<< HEAD
             self.update_displacements_SA(c**i, proposal_std, verbose)
-=======
-            self.update_displacements_SA(c**i, proposal_std * self.std, verbose)
         self.update_summary_statistics(w=1.0, update_spatial=True)
->>>>>>> 3731993f
     
     def update_displacements_SA(self, T=1.0, proposal_std=None, verbose=False):
         n = self.data.shape[0]
