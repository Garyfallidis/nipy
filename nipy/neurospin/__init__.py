--- conflicted
+++ resolved
@@ -14,19 +14,16 @@
 
 from numpy.testing import Tester
 
-"""
+
 import image_registration
 import statistical_mapping
-<<<<<<< HEAD
-=======
-"""
+
 """
 import bindings
 import glm
 import register
 import utils 
 """
->>>>>>> 71050290
 
 test = Tester().test
 bench = Tester().bench 