--- conflicted
+++ resolved
@@ -22,7 +22,6 @@
 
         grids = ConcatenatedGrids([self.img.grid]*5)
         self.assertEquals(tuple(grids.shape), (5,) + tuple(self.img.grid.shape))
-        self.fail("concatenated and replicated SamplingGrids need to be fixed")
         z = grids.mapping([4,5,6,7])
         a = grids.subgrid(0)
         x = a.mapping([5,6,7])
@@ -41,10 +40,6 @@
         Test passing
         """
         self.fail("concatenated and replicated SamplingGrids need to be fixed")
-<<<<<<< HEAD
-
-=======
->>>>>>> ab8f052d
         grids = self.img.grid.replicate(4)
         grids.python2matlab()
 
@@ -53,11 +48,7 @@
         Test passing
         """
         self.fail("concatenated and replicated SamplingGrids need to be fixed")
-<<<<<<< HEAD
-
-=======
         
->>>>>>> ab8f052d
         grids = ConcatenatedIdenticalGrids(self.img.grid, 4)
         grids.python2matlab()
 
@@ -66,10 +57,6 @@
         Test failing
         """
         self.fail("concatenated and replicated SamplingGrids need to be fixed")
-<<<<<<< HEAD
-
-=======
->>>>>>> ab8f052d
         grids = ConcatenatedGrids([self.img.grid]*4)
         grids.python2matlab()
 
@@ -88,10 +75,7 @@
     def test_from_affine(self):
         a = Affine.identity(2)
         g = SamplingGrid.from_affine(a, ['zspace', 'xspace'], (20,30))
-<<<<<<< HEAD
-=======
 
->>>>>>> ab8f052d
 
 from neuroimaging.utils.testutils import make_doctest_suite
 test_suite = make_doctest_suite('neuroimaging.core.reference.grid')
